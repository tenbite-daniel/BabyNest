from fastapi import FastAPI, HTTPException, Request
from fastapi.middleware.cors import CORSMiddleware
from fastapi.responses import JSONResponse
from pydantic import BaseModel

from uuid import uuid4
import logging
import os
import httpx

from langchain_groq import ChatGroq
from langchain.prompts import ChatPromptTemplate
from langchain_core.output_parsers import StrOutputParser
from langchain_core.runnables import RunnablePassthrough, RunnableLambda
from langchain_google_genai import ChatGoogleGenerativeAI

from slowapi import Limiter, _rate_limit_exceeded_handler
from slowapi.util import get_remote_address
from slowapi.errors import RateLimitExceeded
from slowapi.middleware import SlowAPIMiddleware

from .chat_models import ChatRequest, ChatResponse, SessionEndRequest
from .components import retriever, AdaptiveConversation, session_memory, ValidationTool, ReasoningTool, GeneralChatTool
from .db_handler import text_splitter
from dotenv import load_dotenv
from .crew import Babynest, get_llm, llm_clients


load_dotenv()

logging.basicConfig(
    level=logging.INFO,
    format="%(asctime)s - %(name)s - %(levelname)s - %(message)s"
)

file = __name__.strip("__")
logger = logging.getLogger(file)

limiter = Limiter(key_func=get_remote_address, default_limits=["5/minute"])

os.environ["LANGSMITH_TRACING_V2"] = "true"
os.environ["LANGSMITH_PROJECT"] = "BabyNest"
os.environ["LANGSMITH_API_KEY"] = os.getenv("LANGSMITH_API_KEY")
os.environ["LANGSMITH_ENDPOINT"] = "https://api.smith.langchain.com"

try:
    app = FastAPI(
        title="BabyNest",
        description="A pregnancy and postpartum platform backend",
        version="0.0.1"
    )
    logger.info("Successfully initialized FastAPI app")
except Exception as e:
    logger.error("Failed to initialize the FastAPI backend")
    raise


async def custom_rate_limit_exceeded_handler(request: Request, exc: RateLimitExceeded):
    """Handles rate limit exceptions with a custom JSON response."""
    return JSONResponse(
        status_code=429,
        content={"detail": "Sorry, you have exceeded the rate limit (5/minute)"}
    )

app.state.limiter = limiter
app.add_exception_handler(RateLimitExceeded, _rate_limit_exceeded_handler)
app.add_middleware(SlowAPIMiddleware)

origins = [
<<<<<<< HEAD

    "https://baby-nest-five.vercel.app/",
=======
    "https://baby-nest-five.vercel.app",
>>>>>>> ec178bb1
    "http://localhost",
    "http://localhost:3000",
    "http://localhost:3001",
    "http://127.0.0.1:3000",
    "http://localhost:8000",
    "http://127.0.0.1:8000"
]

app.add_middleware(
    CORSMiddleware,
    allow_origins=origins,  
    allow_headers=["*"],
    allow_credentials=True,
    allow_methods=["*"]
)
def get_langchain_llm():
    if os.getenv("GOOGLE_API_KEY"):
        logger.info("Using ChatGoogleGenerativeAI for LangChain components.")
        return ChatGoogleGenerativeAI(model="gemini-1.5-flash", google_api_key=os.getenv("GOOGLE_API_KEY"), temperature=0.5)
    else:
        logger.error("No valid API key found for Gemini.")
        raise ValueError("GOOGLE_API_KEY not found.")

# llm = get_llm()
langchain_llm = get_langchain_llm()
adaptive_convo = AdaptiveConversation(summarizing_llm=langchain_llm)
crew_instance = Babynest().crew()
reasoning_tool = ReasoningTool(llm=langchain_llm)
validation_tool = ValidationTool(llm=langchain_llm)
general_chat_tool = GeneralChatTool(llm=langchain_llm)




async def route_query(user_request: str) -> str:
    """Route queries intelligently between CrewAI (health) or LangChain (general chat)."""
    router_prompt = ChatPromptTemplate.from_template(
        """
        You are a routing expert. Decide whether to route the user query to 
        'crewai' (for health) or 'langchain' (for general chat).
        
        Respond with one word only: crewai or langchain.
        
        User: "{query}"
        Response:
        """
    )
    router_chain = router_prompt | langchain_llm | StrOutputParser()

    try:
        decision = await router_chain.ainvoke({"query": user_request})
        return decision.strip().lower()
    except Exception as e:
        logger.warning(f"Router LLM failed, using keyword fallback: {e}")
        health_keywords = ["symptoms", "pain", "doctor", "swollen", "vomiting", "bleeding", "postpartum"]
        if any(keyword in user_request.lower() for keyword in health_keywords):
            return "crewai"
        return "langchain"


async def invoke_llm_with_fallback(chain, user_input, chat_history):
    """Invoke primary LLM with fallback to Gemini if it fails."""
    primary_llm_chain = chain
    fallback_llm_chain = chain.with_config(run_name="fallback", configurable={"llm": llm_clients["gemini"]})

    try:
        return await primary_llm_chain.ainvoke({"user_input": user_input, "chat_history": chat_history})
    except Exception as e:
        logger.error(f"Primary LLM failed, trying fallback: {e}")
        try:
            return await fallback_llm_chain.ainvoke({"user_input": user_input, "chat_history": chat_history})
        except Exception as fallback_e:
            logger.error(f"Fallback LLM failed: {fallback_e}")
            raise HTTPException(status_code=500, detail="Failed with all models.")


async def mcp_pipeline(user_request: str, session_id: str = None):
    """
    Modular Conversational Pipeline (MCP):
    - Route query
    - Retrieve knowledge
    - Reason and validate
    - Generate response
    """
    if not session_id:
        session_id = str(uuid4())
        session_memory[session_id] = []
    elif session_id not in session_memory:
        session_memory[session_id] = []

    history = session_memory[session_id]
    formatted_history = "\n".join([f"User: {q}\nAI: {a}" for q, a in history])

    route = await route_query(user_request)

    if route == "crewai":
        logger.info("Routing to CrewAI...")
        try:
            raw_response = crew_instance.kickoff(inputs={'user_input': user_request})
        except Exception as e:
            logger.error(f"CrewAI failed: {e}")
            raise HTTPException(status_code=500, detail="CrewAI workflow failed.")
    else:
        logger.info("Routing to LangChain RAG...")
        retrieved_docs = retriever.get_documents(user_request)
        
        raw_response = await general_chat_tool.chat(
            user_input=user_request,
            chat_history=formatted_history,
            retrieved_docs=retrieved_docs
        )

    session_memory[session_id].append((user_request, raw_response))

    return {"session_id": session_id, "response": raw_response}


@app.get("/")
async def root():
    return {"message": "Backend running. Visit /docs"}


@app.post("/api/chat")
async def chat(request: ChatRequest):
    return await mcp_pipeline(request.user_request, request.session_id)

@app.post("/api/n8n_webhook")
async def handle_n8n_webhook(request: Request):
    """
    Endpoint to receive data and forward it to the n8n webhook.
    """
    try:
        data = await request.json()
        logger.info(f"Received data for n8n webhook: {data}")
        
        # The n8n webhook URL to forward the data to
        n8n_webhook_url = "https://unverifiedtwo.app.n8n.cloud/webhook/e77bbcc7-772f-4f7e-93ca-d16daa68e0be"
        
        async with httpx.AsyncClient() as client:
            response = await client.post(n8n_webhook_url, json=data)
            response.raise_for_status()  # Raise an exception for HTTP errors
            
        logger.info(f"Successfully forwarded data to n8n. Status: {response.status_code}")
        return {"status": "success", "message": "Data forwarded to n8n webhook."}
        
    except Exception as e:
        logger.error(f"Failed to handle n8n webhook request: {e}")
        raise HTTPException(status_code=500, detail="Failed to process webhook request.")


# New Pydantic model for the user's data
class UserDataRequest(BaseModel):
    name: str
    email: str
    pregnancyWeek: str

@app.post("/api/user_onboard")
async def onboard_user(request: UserDataRequest):
    """
    Endpoint to receive user's name, email, and pregnancy week, and forward it to the n8n webhook.
    """
    try:
        # Convert the Pydantic model to a dictionary to send as JSON
        user_data = request.model_dump()
        logger.info(f"Received user onboarding data: {user_data}")
        
        # The n8n webhook URL to forward the data to
        n8n_webhook_url = "https://unverifiedtwo.app.n8n.cloud/webhook/e77bbcc7-772f-4f7e-93ca-d16daa68e0be"
        
        async with httpx.AsyncClient() as client:
            response = await client.post(n8n_webhook_url, json=user_data)
            response.raise_for_status()  # Raise an exception for HTTP errors
            
        logger.info(f"Successfully forwarded user data to n8n. Status: {response.status_code}")
        return {"status": "success", "message": "User data forwarded to n8n webhook."}
        
    except Exception as e:
        logger.error(f"Failed to onboard user and send data to n8n webhook: {e}")
        raise HTTPException(status_code=500, detail="Failed to process user data and send to webhook.")


@app.post("/api/end_session")
async def end_session(request: SessionEndRequest):
    """Summarize session and save to DB."""
    session_id = request.session_id
    if session_id not in session_memory:
        raise HTTPException(status_code=404, detail="Session not found.")

    conversation = session_memory[session_id]
    if not conversation:
        del session_memory[session_id]
        return {"message": "Session empty. Nothing saved."}

    try:
        summary = adaptive_convo.summarize_conversation(conversation)
        adaptive_convo.add_convo_history_to_db(summary)
        del session_memory[session_id]
        return {"message": "Session summarized and saved.", "summary": summary}
    except Exception as e:
        logger.exception("Failed to save session.")
        raise HTTPException(status_code=500, detail="Failed to save session data.")


if __name__ == "__main__":
    import uvicorn
    uvicorn.run(app, host="0.0.0.0", port=8001)<|MERGE_RESOLUTION|>--- conflicted
+++ resolved
@@ -67,12 +67,7 @@
 app.add_middleware(SlowAPIMiddleware)
 
 origins = [
-<<<<<<< HEAD
-
-    "https://baby-nest-five.vercel.app/",
-=======
     "https://baby-nest-five.vercel.app",
->>>>>>> ec178bb1
     "http://localhost",
     "http://localhost:3000",
     "http://localhost:3001",
